--- conflicted
+++ resolved
@@ -1,11 +1,8 @@
 import * as d3 from "d3";
 import Papa from "papaparse";
 
-<<<<<<< HEAD
+
 const DATA_BASE = new URL("../data", document.currentScript.src).href;
-=======
-const DATA_BASE = "../../data";
->>>>>>> 764e2b53
 
 async function fetchCsv(path) {
   const res = await fetch(path);
@@ -26,10 +23,7 @@
   const meanReturns = retRows.slice(1).map(r => Number(r[1]));
   const vols = volRows.slice(1).map(r => Number(r[1]));
   const corr = corrRows.slice(1).map(row => row.slice(1).map(Number));
-<<<<<<< HEAD
   console.log("Loaded data:", assets.length, meanReturns.length, vols.length, corr.length);
-=======
->>>>>>> 764e2b53
   return { assets, meanReturns, vols, corr };
 }
 
@@ -146,7 +140,6 @@
   });
 
   runBtn.addEventListener("click", async () => {
-<<<<<<< HEAD
     try {
       const { assets, meanReturns, vols, corr } = await loadStaticData();
       state.assets = assets;
@@ -175,32 +168,6 @@
       console.error(err);
       alert("Failed to load sample data");
     }
-=======
-    const { assets, meanReturns, vols, corr } = await loadStaticData();
-    console.log("Loaded data:", assets.length, meanReturns.length, vols.length, corr.length);
-    state.assets = assets;
-    state.meanReturns = meanReturns;
-    state.vols = vols;
-    state.corr = corr;
-    state.cov = computeCov(vols, corr);
-    state.rf = clamp(Number(qs("#ef-rf").value) / 100, 0, 1);
-    const sims = clamp(parseInt(qs("#ef-sims").value || "50000", 10), 1000, 200000);
-
-    // generate cloud exactly as before...
-    const cloud = [];
-    for (let i = 0; i < sims; i++) {
-      let w = Array.from({ length: assets.length }, () => Math.random());
-      w = normalizeWeights(w);
-      const ret = dot(w, meanReturns);
-      const vol = portfolioVol(w, state.cov);
-      const sharpe = (ret - state.rf) / vol;
-      cloud.push({ ret, vol, sharpe, w });
-    }
-    state.cloud = cloud;
-
-    draw();
-    if (!qs("#ef-weights input")) qs("#ef-eq").click();
->>>>>>> 764e2b53
   });
 
   addWeightsBtn.addEventListener("click", () => {
